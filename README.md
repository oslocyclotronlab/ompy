--- conflicted
+++ resolved
@@ -61,10 +61,7 @@
     ``` bash
    conda install --file requirements.txt
    ```
-<<<<<<< HEAD
-=======
  - Many examples are written with [jupyter notebooks](https://jupyter.org/install), so you probably want to install this, too.
->>>>>>> 1bca135e
 
 ### OMpy package
 
