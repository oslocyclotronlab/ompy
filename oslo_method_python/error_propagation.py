# -*- coding: utf-8 -*-
"""
code for error propagation in oslo_method_python
It handles generation of random ensembles of spectra with
statistical perturbations, and can make first generation variance matrices.

---

This file is part of oslo_method_python, a python implementation of the
Oslo method.

Copyright (C) 2018 Jørgen Eriksson Midtbø
Oslo Cyclotron Laboratory
jorgenem [0] gmail.com

This program is free software: you can redistribute it and/or modify
it under the terms of the GNU General Public License as published by
the Free Software Foundation, either version 3 of the License, or
(at your option) any later version.

This program is distributed in the hope that it will be useful,
but WITHOUT ANY WARRANTY; without even the implied warranty of
MERCHANTABILITY or FITNESS FOR A PARTICULAR PURPOSE.  See the
GNU General Public License for more details.

You should have received a copy of the GNU General Public License
along with this program.  If not, see <http://www.gnu.org/licenses/>.

"""
import numpy as np
import os
from .library import *
from .matrix_analysis import *


<<<<<<< HEAD
class ErrorPropagation:
    def __init__(self, matrix_analysis_instance,
                 folder="oslo_method_ensemble_folder",
                 randomness="gaussian",
                 seed=None):
=======

class ErrorPropagation:
    def __init__(self, matrix_analysis_instance, folder="oslo_method_ensemble_folder", randomness="gaussian", seed=None):
>>>>>>> 5e7724bb
        self.matrix_analysis = matrix_analysis_instance
        self.folder = folder
        self.randomness = randomness
        # Create folder
        if not os.path.exists(folder):
            os.mkdir(folder)

        # Set random seed
        if seed is not None:
            np.random.seed(seed)

        # Check if the passed matrix_analysis_instance contains
        # raw, unfolded and firstgen matrices. 
        # If so, copy them to ensemble directory.
        # If not, run through and make them (except raw,
        # which must be there).

        # Raw:
        if self.matrix_analysis.raw.matrix is None:
            raise Exception("Error: No raw matrix passed to pyma_mc. ")
        else:
            self.matrix_analysis.raw.save(os.path.join(folder, "raw-orig.m"))
        # Unfolded:
        if self.matrix_analysis.unfolded.matrix is None:
            self.matrix_analysis.unfold()
        else:
            self.matrix_analysis.unfolded.save(os.path.join(folder, "unfolded-orig.m"))
        # First generation
        if self.matrix_analysis.firstgen.matrix is None:
            self.matrix_analysis.first_generation_method()
        else:
            self.matrix_analysis.firstgen.save(os.path.join(folder, "firstgen-orig.m"))



    def generate_ensemble(self, N_ensemble_members, verbose=False, purge_files=False):
        """
        Function which generates an ensemble of raw spectra, unfolds and first-generation-methods them

        """


        folder = self.folder
        matrix_analysis = self.matrix_analysis
        randomness = self.randomness

        # TODO copy things from generate_ensemble.py.
        # Set up the folder and file structure,
        # run the loop and perturb each member.
        # Consider how best to do the member handling -- instantiate the pyma class inside itself for each member?


        # fname_resp_mat = '../data/response_matrix-Re187-10keV.m'
        # fname_resp_dat = '../data/resp-Re187-10keV.dat'
        # R, FWHM, eff, pc, pf, ps, pd, pa, Eg_array_resp = pml.read_response(fname_resp_mat, fname_resp_dat)

        # purge_files = False#True # Set to True if we want to regenerate the saved matrices

        # === Unfold and get firstgen without perturbations: ===
        # === Unfold it ===:
        # fname_unfolded_orig = os.path.join(folder, name+"-unfolded-orig.m")
        # if os.path.isfile(fname_unfolded_orig) and not purge_files:
        #     unfolded_orig, tmp, Ex_array_unf, Eg_array_unf = read_mama_2D(fname_unfolded_orig)
        #     if verbose:
        #         print("Read unfolded matrix from file", flush=True)
        # else:
        #     if verbose:
        #         print("Unfolding matrix", flush=True)
        #     # Unfold:
        #     unfolded_orig, Ex_array_unf, Eg_array_unf = unfold(data_raw, Ex_array, Eg_array, fname_resp_dat, fname_resp_mat, verbose=False, use_comptonsubtraction=False)
        #     write_mama_2D(unfolded_orig, fname_unfolded_orig, Ex_array_unf, Eg_array_unf, comment="unfolded matrix, original (not perturbed).")

        #     if verbose:
        #         print("unfolded_orig.shape =", unfolded_orig.shape, flush=True)

        # # === Extract first generation spectrum ===: 
        # Ex_max = 12000 # keV - maximum excitation energy
        # dE_gamma = 1000 # keV - allow gamma energy to exceed excitation energy by this much, to account for experimental resolution
        # # N_Exbins = 300
        # N_Exbins = len(Ex_array_unf)
        # fname_firstgen_orig = os.path.join(folder, name+"-firstgen-orig.m")
        # if os.path.isfile(fname_firstgen_orig) and not purge_files:
        #     firstgen_orig, tmp, Ex_array_fg, Eg_array_fg = read_mama_2D(fname_firstgen_orig)
        #     print("Read first generation matrix from file", flush=True)
        # else:
        #     print("Calculating first generation matrix", flush=True)
        #     print("unfolded_orig.shape =", unfolded_orig.shape, flush=True)
        #     # Find first generation spectrum:
        #     firstgen_orig, diff, Ex_array_fg, Eg_array_fg = first_generation_spectrum(unfolded_orig, Ex_array_unf, Eg_array_unf, N_Exbins, Ex_max, dE_gamma, N_iterations=10)
        #     write_mama_2D(firstgen_orig, fname_firstgen_orig, Ex_array_fg, Eg_array_fg, comment="first generation matrix, original (not perturbed).")




        # === Proceed with statistical treatment, making a perturbed ensemble ===




        # N_stat = 10 # How many perturbed copies do we want in our ensemble?

        # Allocate arrays to store ensemble members: TODO maybe it's not needed? Just do everything in loop one by one? It's fast enough if we read matrices from file.
        # data_raw_ensemble = np.empty(np.append(data_raw.shape,N_stat))
        # unfolded_ensemble = np.empty(np.append(data_raw.shape,N_stat))
        # firstgen_ensemble = np.empty(np.append(data_raw.shape,N_stat))

        # TESTING: Plot matrices to see effect of perturbations:
        Nx, Ny = 2, 2
        from matplotlib.colors import LogNorm
        def map_iterator_to_grid(counter, Nx, Ny):
          # Returns i, j coordinate pairs to map a single iterator onto a 2D grid for subplots.
          # Counts along each row from left to right, then increments row number
          i = counter // Nx
          j = counter % Nx
          return i, j
        # f_raw, axs_raw = plt.subplots(Nx,Ny)
        # axs_raw[0,0].set_title("raw")
        # f_unf, axs_unf = plt.subplots(Nx,Ny)
        # axs_unf[0,0].set_title("unf")
        # f_fg, axs_fg = plt.subplots(Nx,Ny)
        # axs_fg[0,0].set_title("fg")






        # Allocate a cube array to store all firstgen ensemble members. We need them to make the firstgen variance matrix.
        firstgen_ensemble = np.zeros((N_ensemble_members,matrix_analysis.firstgen.matrix.shape[0],matrix_analysis.firstgen.matrix.shape[1]))

        # Loop over and generate the random perturbations, then unfold and first-generation-method them:
        for i in range(N_ensemble_members):
            if verbose:
                print("Begin ensemble member ",i, flush=True)
            # === Perturb initial raw matrix ===:
            fname_raw_current = os.path.join(folder, "raw-"+str(i)+".m")

            # Allocate matrix_analysis instance for current ensemble member:
            import copy
            pm_curr = copy.deepcopy(matrix_analysis)
            # Check if the current ensemble member exists on file, create it if not:
            if os.path.isfile(fname_raw_current) and not purge_files:
                # data_raw_ensemblemember, tmp, tmp, tmp = read_mama_2D(fname_raw_current)
                pm_curr.raw.load(fname_raw_current)
                if verbose:
                    print("Read raw matrix from file", flush=True)
            else:
                if verbose:
                    print("Generating raw matrix", flush=True)
                # matrix_ensemble_current = np.maximum(matrix + np.random.normal(size=matrix_shape)*np.sqrt(matrix), np.zeros(matrix_shape)) # Each bin of the matrix is perturbed with a gaussian centered on the bin count, with standard deviation sqrt(bin count). Also, no negative counts are accepted.
                if randomness=="gaussian":
                    matrix_perturbed = matrix_analysis.raw.matrix + np.random.normal(size=matrix_analysis.raw.matrix.shape, scale=np.sqrt(np.where(matrix_analysis.raw.matrix > 0, matrix_analysis.raw.matrix, 0))) # Assuming sigma \approx n^2 / N where n is current bin count and N is total count, according to sigma^2 = np(1-p) for normal approx. to binomial distribution.
                    matrix_perturbed[matrix_perturbed<0] = 0
                    # Update the "raw" member of pm_curr:
                    pm_curr.raw = pmmat.matrix(matrix_perturbed, matrix_analysis.raw.Ex_array, matrix_analysis.raw.Eg_array)
                    print("matrix_analysis.raw.matrix.shape =", matrix_analysis.raw.matrix.shape)
                    print("pm_curr.raw.matrix.shape =", pm_curr.raw.matrix.shape, flush=True)
                elif randomness=="poisson":
                    # Use the original number of counts as the estimator for lambda (expectation value) in the Poisson
                    # distribution at each bin, and draw a completely new matrix:
                    matrix_perturbed = np.random.poisson(np.where(matrix_analysis.raw.matrix>0, matrix_analysis.raw.matrix, 0))
                else:
                    raise Exception("Unknown value for randomness variable: "+str(randomness))
                    
                # Save ensemble member to disk:
                pm_curr.raw.save(fname_raw_current)
                # data_raw_ensemble[:,:,i] = data_raw_ensemblemember

                # if verbose:
                    # print("data_raw_ensemblemember.shape =", data_raw_ensemblemember.shape, flush=True)

            # === Unfold it ===:
            fname_unfolded_current = os.path.join(folder, "unfolded-"+str(i)+".m")
            if os.path.isfile(fname_unfolded_current) and not purge_files:
                pm_curr.unfolded.load(fname_unfolded_current)
                # unfolded_ensemblemember, tmp, Ex_array_unf, Eg_array_unf = read_mama_2D(fname_unfolded_current)
                if verbose:
                    print("Read unfolded matrix from file", flush=True)
            else:
                if verbose:
                    print("Unfolding matrix", flush=True)
                # Unfold:
                # unfolded_ensemblemember, Ex_array_unf, Eg_array_unf = unfold(data_raw_ensemblemember, Ex_array, Eg_array, fname_resp_dat, fname_resp_mat, verbose=False, use_comptonsubtraction=False)
                pm_curr.unfold()
                pm_curr.unfolded.save(fname_unfolded_current)

                # if verbose:
                    # print("unfolded_ensemblemember.shape =", unfolded_ensemblemember.shape, flush=True)



            # === Extract first generation spectrum ===: 
            # Ex_max = 12000 # keV - maximum excitation energy
            # dE_gamma = 1000 # keV - allow gamma energy to exceed excitation energy by this much, to account for experimental resolution
            # N_Exbins = 300
            # N_Exbins = len(Ex_array_unf)
            fname_firstgen_current = os.path.join(folder, "firstgen-"+str(i)+".m")
            if os.path.isfile(fname_firstgen_current) and not purge_files:
                pm_curr.firstgen.load(fname_firstgen_current)
                # firstgen_ensemblemember, tmp, Ex_array_fg, Eg_array_fg = read_mama_2D(fname_firstgen_current)
                if verbose:
                    print("Read first generation matrix from file", flush=True)
            else:
                if verbose:
                    print("Calculating first generation matrix", flush=True)
                # print("unfolded_ensemblemember.shape =", unfolded_ensemblemember.shape, flush=True)
                # Find first generation spectrum:
                # firstgen_ensemblemember, diff, Ex_array_fg, Eg_array_fg = first_generation_spectrum(unfolded_ensemblemember, Ex_array_unf, Eg_array_unf, N_Exbins, Ex_max, dE_gamma, N_iterations=10)
                # write_mama_2D(firstgen_ensemblemember, fname_firstgen_current, Ex_array_fg, Eg_array_fg, comment="first generation matrix, ensemble member no. "+str(i))
                pm_curr.first_generation_method()
                pm_curr.firstgen.save(fname_firstgen_current)


            firstgen_ensemble[i,0:pm_curr.firstgen.matrix.shape[0],0:pm_curr.firstgen.matrix.shape[1]] = pm_curr.firstgen.matrix


            # TESTING: Plot ensemble of first-gen matrices:
            # i_plt, j_plt = map_iterator_to_grid(i,Nx,Ny)
            # axs_raw[i_plt, j_plt].pcolormesh(Eg_array, Ex_array, data_raw_ensemblemember, norm=LogNorm(vmin=1,vmax=1e3))
            # axs_unf[i_plt, j_plt].pcolormesh(Eg_array_unf, Ex_array_unf, unfolded_ensemblemember, norm=LogNorm(vmin=1,vmax=1e3))
            # axs_fg[i_plt, j_plt].pcolormesh(Eg_array_fg, Ex_array_fg, firstgen_ensemblemember, norm=LogNorm(vmin=1,vmax=1e3))



            # End loop over perturbed ensemble



        # === Calculate variance ===:
        firstgen_ensemble_variance = np.var(firstgen_ensemble, axis=0)
        var_firstgen = matrix(firstgen_ensemble_variance, matrix_analysis.firstgen.Ex_array, matrix_analysis.firstgen.Eg_array)
        fname_firstgen_variance = os.path.join(folder, "firstgen_variance.m")
        var_firstgen.save(fname_firstgen_variance)
        # pml.write_mama_2D(firstgen_ensemble_variance, fname_firstgen_variance, matrix_analysis.firstgen.Ex_array, matrix_analysis.firstgen.Eg_array, comment="variance of first generation matrix ensemble")



        return var_firstgen


<|MERGE_RESOLUTION|>--- conflicted
+++ resolved
@@ -33,17 +33,12 @@
 from .matrix_analysis import *
 
 
-<<<<<<< HEAD
 class ErrorPropagation:
     def __init__(self, matrix_analysis_instance,
                  folder="oslo_method_ensemble_folder",
                  randomness="gaussian",
                  seed=None):
-=======
-
-class ErrorPropagation:
-    def __init__(self, matrix_analysis_instance, folder="oslo_method_ensemble_folder", randomness="gaussian", seed=None):
->>>>>>> 5e7724bb
+
         self.matrix_analysis = matrix_analysis_instance
         self.folder = folder
         self.randomness = randomness
