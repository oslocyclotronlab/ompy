--- conflicted
+++ resolved
@@ -89,15 +89,10 @@
 
     # minimization
     res = minimize(objfun1D, x0=p0,
-<<<<<<< HEAD
-                   args=(P_in,P_err,Emid_Eg,Emid_nld,Emid_Ex, dE_resolution),
-                   method=method, options=options)
-=======
-                   args=(P_in, P_err, Emid_Eg, Emid_nld, Emid_Ex),
+                   args=(P_in, P_err,
+                         Emid_Eg, Emid_nld, Emid_Ex, dE_resolution),
                    method=method,
-                   options=options
-                   )
->>>>>>> cb05c2dd
+                   options=options)
     # further optimization: eg through higher tolderaced xtol and ftol
     # different other methods tried:
     # res = minimize(objfun1D, x0=p0, args=P_in,
@@ -214,12 +209,7 @@
     return chi2(rho, T, Pexp, Perr, Emid_Eg, Emid_nld, Emid_Ex, dE_resolution)
 
 
-<<<<<<< HEAD
 def chi2(np.ndarray rho, np.ndarray T, np.ndarray Pexp, np.ndarray Perr, np.ndarray Emid_Eg, np.ndarray Emid_nld, np.ndarray Emid_Ex, np.ndarray dE_resolution):
-=======
-def chi2(np.ndarray rho, np.ndarray T, np.ndarray Pexp, np.ndarray Perr,
-         np.ndarray Emid_Eg, np.ndarray Emid_nld, np.ndarray Emid_Ex):
->>>>>>> cb05c2dd
     """ Chi^2 between experimental and fitted first genration matrix"""
     cdef float chi2
     cdef np.ndarray Pfit
