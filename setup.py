--- conflicted
+++ resolved
@@ -164,18 +164,13 @@
 
 ext_modules_pybind11 = [
         Pybind11Extension("ompy.stats",
-<<<<<<< HEAD
                           ["ompy/stats/stats.cpp"],
-                          extra_compile_args=["-std=c++11", "-O3"])
-=======
-                          ["src/stats.cpp"],
                           cxx_std=20,
                           extra_compile_args=["-O3"]),
         Pybind11Extension("ompy.rhosigchi",
                           ["ompy/rhosigchi.cpp"],
                           cxx_std=20,
                           extra_compile_args=["-O3"]),
->>>>>>> b427d1fd
 ]
 
 install_requires = [
