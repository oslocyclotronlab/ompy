--- conflicted
+++ resolved
@@ -534,17 +534,6 @@
 class ResultsNormalized(Model):
     """Class to store the results of the Oslo Method
 
-<<<<<<< HEAD
-    Attributes:
-        nld: see below
-        gsf: see below
-        pars: see below
-        samples: see below
-        evidence: see below
-        nld_model: see below
-        gsf_model_low: see below
-        gsf_model_high: see below
-=======
     Note:
         Due to a issue with automodapi #115, members using `default_factory`
         have to be documented explicitly here
@@ -556,7 +545,6 @@
         .. autoattribute:: nld_model
         .. autoattribute:: gsf_model_low
         .. autoattribute:: gsf_model_high
->>>>>>> 5166b6dc
     """
     #: (Vector or List[Vector]): normalized or initial, depending on method
     nld: Union[Vector, List[Vector]] = field(default_factory=list,
