from __future__ import annotations
from typing import Optional, Iterable, Union, Any, Tuple
from pathlib import Path
import matplotlib.pyplot as plt
import numpy as np
from numpy import ndarray
from .filehandling import (load_numpy_1D, save_numpy_1D, filetype_from_suffix,
                           load_tar, save_tar)
from .matrix import MeshLocator
from .decomposition import index


class Vector():
    def __init__(self, values: Optional[Iterable[float]] = None,
                 E: Optional[Iterable[float]] = None,
                 path: Optional[Union[str, Path]] = None,
                 std: Optional[Iterable[float]] = None):
        """ Create a vector

        An empty initalization defaults to one bin with zero values.
        An initalization with only `values` creates an energy binning
        of 1 MeV starting at 0.5 (midbin).
        An initialization with only `E`, or energy, defaults to
        zero values.
        An initialization using a path loads a vector from said path.

        If no `std` is given, it will default to None

        Args:
            values: The values at each bin.
            E: The energy of each bin.
            path: The path to load a saved vector from
            std: The standard deviation of the counts

        Raises:
           ValueError if the given arrays are of differing lenghts.
        """
        if values is None and E is not None:
            self.E = np.asarray(E, dtype=float)
            self.values = np.zeros_like(E)
        elif values is not None and E is None:
            self.values = np.asarray(values, dtype=float)
            self.E = np.arange(0.5, len(self.values), 1)
        elif values is None and E is None:
            self.values = np.zeros(1)
            self.E = np.array([0.5])
        else:
            self.values = np.asarray(values, dtype=float)
            self.E = np.asarray(E, dtype=float)

        if std is not None:
            std = np.asarray(std, dtype=float)
        self.std: Optional[ndarray] = std

        if path is not None:
            self.load(path)
        self.verify_integrity()

    def verify_integrity(self):
        """ Verify the internal consistency of the vector

        Raises:
            AssertionError or ValueError if any test fails
        """
        assert self.values is not None
        assert self.E is not None
        if self.E.shape != self.values.shape:
            raise ValueError("Energy and values must have same shape")
        if self.std is not None:
            if self.std.shape != self.values.shape:
                raise ValueError("std and values must have same shape")

    def calibration(self):
        """Calculate and return the calibration coefficients of the energy axes
        """
        #  Formatted as "a{axis}{power of E}"
        calibration = {"a0": self.E[0],
                       "a1": self.E[1]-self.E[0]}
        return calibration

    def plot(self, ax: Optional[Any] = None,
             scale: str = 'linear', **kwargs) -> Tuple[Any, Any]:
        """ Plots the vector as a step graph

        Args:
            ax: The axis to plot onto.
            scale: The scale to use. Can be `linear`, `log`
                `symlog` or `logit`.
        Returns:
            The figure and axis used.
        """
<<<<<<< HEAD
        fig, ax = plt.subplots() if ax is None else (None, ax)
=======
        if ax is None:
            fig, ax = plt.subplots(1, 1)
        else:
            fig = None
>>>>>>> 9a8be1d0

        ax.step(self.E, self.values, where='mid', **kwargs)
        #ax.xaxis.set_major_locator(MeshLocator(self.E))
        ax.set_yscale(scale)
        ax.set_xlabel("Energy")
        ax.set_ylabel("# counts")

        if self.std is not None:
            # TODO: Fix color
            ax.errorbar(self.E, self.values, yerr=self.std,
                        fmt='o', ms=1, lw=1, color='k')
        return fig, ax

    def save(self, path: Union[str, Path],
             filetype: Optional[str] = None) -> None:
        """ Save to a file of specified format

        Raises:
            ValueError if the filetype is not supported
        """
        path = Path(path) if isinstance(path, str) else path
        if filetype is None:
            filetype = filetype_from_suffix(path)
        filetype = filetype.lower()
        if filetype == 'numpy':
            save_numpy_1D(self.values, self.E, path)
        elif filetype == 'tar':
            save_tar([self.values, self.E], path)
        else:
            raise ValueError(f"Unknown filetype {filetype}")

    def load(self, path: Union[str, Path],
             filetype: Optional[str] = None) -> None:
        """ Load vector from specified format
        """
        path = Path(path) if isinstance(path, str) else path
        if filetype is None:
            filetype = filetype_from_suffix(path)
        filetype = filetype.lower()

        if filetype == 'numpy':
            self.values, self.E = load_numpy_1D(path)
        elif filetype == 'tar':
            self.values, self.E = load_tar(path)
        else:
            raise ValueError(f"Unknown filetype {filetype}")
        self.verify_integrity()

        return None

    def transform(self, const=1, alpha=0, inplace=True) -> Optional[Vector]:
        """ Apply a normalization transformation

        vector -> const * vector * exp(alpha*energy)

        If the vector has `std`, the `std` will be transformed
        as well.

        Args:
            const: The constant. Defaults to 1.
            alpha: The exponential coefficient. Defaults to 0.
            inplace: Whether to apply the transformation inplace.
                If False, returns the transformed vector.
        Returns:
            The transformed vector if `inplace` is False.
        """
        if self.std is not None:
            relative_uncertainty = self.std / self.values
        transformed = const*self.values*np.exp(alpha*self.E)

        if self.std is not None:
            std = relative_uncertainty * transformed
        if not inplace:
            if self.std is not None:
                return Vector(transformed, E=self.E, std=std)
            return Vector(transformed, E=self.E)

        self.values = transformed
        if self.std is not None:
            self.std = std

    def error(self, other: Union[Vector, ndarray],
              std: Optional[ndarray] = None) -> float:
        """ Computes the χ² error or MSE

        Args:
            other: The reference to compare itself to. If an
                array, assumes it has the same energy binning
                as itself.
        """
        # Hack since something is screwy with the import
        if hasattr(other, 'E'):
            if np.all(other.E != self.E):
                raise ValueError("Must have equal energy binning")
            other = other.values
        squared_error = (self.values - other)**2
        if self.std is not None:
            error = squared_error / self.std**2
        else:
            error = squared_error

        if std is not None:
            # The std overwrites the std of self.
            error = squared_error / std**2

        return error.sum()

    def cut(self, Emin: Optional[float] = None,
            Emax: Optional[float] = None,
            inplace: bool = True) -> Optional[Vector]:
        """ Cut the vector at the energy limits

        Args:
            Emin: The lower energy limit
            Emax: The higher energy limit
            inplace: Whether to perform the cut on this vector
                or (False) return a copy.
        Returns:
            The cut vector if `inplace` is True.
        """
        Emin = Emin if Emin is not None else self.E.min()
        Emax = Emax if Emax is not None else self.E.max()
        imin = self.index(Emin)
        imax = self.index(Emax)
        cut = slice(imin, imax + 1)

        values = self.values[cut]
        E = self.E[cut]
        if self.std is not None:
            std = self.std[cut]
        else:
            std = None

        if inplace:
            self.E = E
            self.values = values
            self.std = std
        else:
            return Vector(values=values, E=E, std=std)

    def index(self, E) -> int:
        """ Returns the closest index corresponding to the E value """
        return index(self.E, E)<|MERGE_RESOLUTION|>--- conflicted
+++ resolved
@@ -89,14 +89,7 @@
         Returns:
             The figure and axis used.
         """
-<<<<<<< HEAD
         fig, ax = plt.subplots() if ax is None else (None, ax)
-=======
-        if ax is None:
-            fig, ax = plt.subplots(1, 1)
-        else:
-            fig = None
->>>>>>> 9a8be1d0
 
         ax.step(self.E, self.values, where='mid', **kwargs)
         #ax.xaxis.set_major_locator(MeshLocator(self.E))
